use std::fs::File;
use std::io::Write;
use std::path::PathBuf;
use std::time::Instant;

// use rand::random;
use roaring::RoaringBitmap;

use crate::search::new::interner::{Interned, MappedInterner};
use crate::search::new::query_graph::QueryNodeData;
use crate::search::new::query_term::LocatedQueryTermSubset;
use crate::search::new::ranking_rule_graph::{
    DeadEndsCache, Edge, ProximityCondition, ProximityGraph, RankingRuleGraph,
    RankingRuleGraphTrait, TypoCondition, TypoGraph,
};
use crate::search::new::ranking_rules::BoxRankingRule;
use crate::search::new::{QueryGraph, QueryNode, RankingRule, SearchContext, SearchLogger};

pub enum SearchEvents {
    RankingRuleStartIteration {
        ranking_rule_idx: usize,
        query: QueryGraph,
        universe: RoaringBitmap,
        time: Instant,
    },
    RankingRuleNextBucket {
        ranking_rule_idx: usize,
        universe: RoaringBitmap,
        candidates: RoaringBitmap,
        time: Instant,
    },
    RankingRuleEndIteration {
        ranking_rule_idx: usize,
        universe: RoaringBitmap,
        time: Instant,
    },
    ExtendResults {
        new: Vec<u32>,
    },
    WordsState {
        query_graph: QueryGraph,
    },
    ProximityState {
        graph: RankingRuleGraph<ProximityGraph>,
        paths: Vec<Vec<Interned<ProximityCondition>>>,
        dead_ends_cache: DeadEndsCache<ProximityCondition>,
        universe: RoaringBitmap,
        costs: MappedInterner<QueryNode, Vec<u64>>,
        cost: u64,
    },
    TypoState {
        graph: RankingRuleGraph<TypoGraph>,
        paths: Vec<Vec<Interned<TypoCondition>>>,
        dead_ends_cache: DeadEndsCache<TypoCondition>,
        universe: RoaringBitmap,
        costs: MappedInterner<QueryNode, Vec<u64>>,
        cost: u64,
    },
    RankingRuleSkipBucket {
        ranking_rule_idx: usize,
        candidates: RoaringBitmap,
        time: Instant,
    },
}

pub struct DetailedSearchLogger {
    folder_path: PathBuf,
    initial_query: Option<QueryGraph>,
    initial_query_time: Option<Instant>,
    query_for_universe: Option<QueryGraph>,
    initial_universe: Option<RoaringBitmap>,
    ranking_rules_ids: Option<Vec<String>>,
    events: Vec<SearchEvents>,
}
impl DetailedSearchLogger {
    pub fn new(folder_path: &str) -> Self {
        Self {
            folder_path: PathBuf::new().join(folder_path),
            initial_query: None,
            initial_query_time: None,
            query_for_universe: None,
            initial_universe: None,
            ranking_rules_ids: None,
            events: vec![],
        }
    }
}

impl SearchLogger<QueryGraph> for DetailedSearchLogger {
    fn initial_query(&mut self, query: &QueryGraph) {
        self.initial_query = Some(query.clone());
        self.initial_query_time = Some(Instant::now());
    }

    fn query_for_universe(&mut self, query: &QueryGraph) {
        self.query_for_universe = Some(query.clone());
    }

    fn initial_universe(&mut self, universe: &RoaringBitmap) {
        self.initial_universe = Some(universe.clone());
    }
    fn ranking_rules(&mut self, rr: &[BoxRankingRule<QueryGraph>]) {
        self.ranking_rules_ids = Some(rr.iter().map(|rr| rr.id()).collect());
    }

    fn start_iteration_ranking_rule(
        &mut self,
        ranking_rule_idx: usize,
        _ranking_rule: &dyn RankingRule<QueryGraph>,
        query: &QueryGraph,
        universe: &RoaringBitmap,
    ) {
        self.events.push(SearchEvents::RankingRuleStartIteration {
            ranking_rule_idx,
            query: query.clone(),
            universe: universe.clone(),
            time: Instant::now(),
        })
    }

    fn next_bucket_ranking_rule(
        &mut self,
        ranking_rule_idx: usize,
        _ranking_rule: &dyn RankingRule<QueryGraph>,
        universe: &RoaringBitmap,
        candidates: &RoaringBitmap,
    ) {
        self.events.push(SearchEvents::RankingRuleNextBucket {
            ranking_rule_idx,
            universe: universe.clone(),
            candidates: candidates.clone(),
            time: Instant::now(),
        })
    }
    fn skip_bucket_ranking_rule(
        &mut self,
        ranking_rule_idx: usize,
        _ranking_rule: &dyn RankingRule<QueryGraph>,
        candidates: &RoaringBitmap,
    ) {
        self.events.push(SearchEvents::RankingRuleSkipBucket {
            ranking_rule_idx,
            candidates: candidates.clone(),
            time: Instant::now(),
        })
    }

    fn end_iteration_ranking_rule(
        &mut self,
        ranking_rule_idx: usize,
        _ranking_rule: &dyn RankingRule<QueryGraph>,
        universe: &RoaringBitmap,
    ) {
        self.events.push(SearchEvents::RankingRuleEndIteration {
            ranking_rule_idx,
            universe: universe.clone(),
            time: Instant::now(),
        })
    }
    fn add_to_results(&mut self, docids: &[u32]) {
        self.events.push(SearchEvents::ExtendResults { new: docids.to_vec() });
    }

    fn log_words_state(&mut self, query_graph: &QueryGraph) {
        self.events.push(SearchEvents::WordsState { query_graph: query_graph.clone() });
    }

    fn log_proximity_state(
        &mut self,
        query_graph: &RankingRuleGraph<ProximityGraph>,
        paths_map: &[Vec<Interned<ProximityCondition>>],
        dead_ends_cache: &DeadEndsCache<ProximityCondition>,
        universe: &RoaringBitmap,
        costs: &MappedInterner<QueryNode, Vec<u64>>,
        cost: u64,
    ) {
        self.events.push(SearchEvents::ProximityState {
            graph: query_graph.clone(),
            paths: paths_map.to_vec(),
            dead_ends_cache: dead_ends_cache.clone(),
            universe: universe.clone(),
            costs: costs.clone(),
            cost,
        })
    }

    fn log_typo_state(
        &mut self,
        query_graph: &RankingRuleGraph<TypoGraph>,
        paths_map: &[Vec<Interned<TypoCondition>>],
        dead_ends_cache: &DeadEndsCache<TypoCondition>,
        universe: &RoaringBitmap,
        costs: &MappedInterner<QueryNode, Vec<u64>>,
        cost: u64,
    ) {
        self.events.push(SearchEvents::TypoState {
            graph: query_graph.clone(),
            paths: paths_map.to_vec(),
            dead_ends_cache: dead_ends_cache.clone(),
            universe: universe.clone(),
            costs: costs.clone(),
            cost,
        })
    }
}

impl DetailedSearchLogger {
    pub fn write_d2_description(&self, ctx: &mut SearchContext) {
        let mut prev_time = self.initial_query_time.unwrap();
        let mut timestamp = vec![];
        fn activated_id(timestamp: &[usize]) -> String {
            let mut s = String::new();
            s.push('0');
            for t in timestamp.iter() {
                s.push_str(&format!("{t}"));
            }
            s
        }

        let index_path = self.folder_path.join("index.d2");
        let mut file = std::fs::File::create(index_path).unwrap();
        writeln!(&mut file, "direction: right").unwrap();
        writeln!(&mut file, "Initial Query Graph: {{").unwrap();
        let initial_query_graph = self.initial_query.as_ref().unwrap();
        Self::query_graph_d2_description(ctx, initial_query_graph, &mut file);
        writeln!(&mut file, "}}").unwrap();

        writeln!(&mut file, "Query Graph Used To Compute Universe: {{").unwrap();
        let query_graph_for_universe = self.query_for_universe.as_ref().unwrap();
        Self::query_graph_d2_description(ctx, query_graph_for_universe, &mut file);
        writeln!(&mut file, "}}").unwrap();

        let initial_universe = self.initial_universe.as_ref().unwrap();
        writeln!(&mut file, "Initial Universe Length {}", initial_universe.len()).unwrap();

        writeln!(&mut file, "Control Flow Between Ranking Rules: {{").unwrap();
        writeln!(&mut file, "shape: sequence_diagram").unwrap();
        for (idx, rr_id) in self.ranking_rules_ids.as_ref().unwrap().iter().enumerate() {
            writeln!(&mut file, "{idx}: {rr_id}").unwrap();
        }
        writeln!(&mut file, "results").unwrap();
        // writeln!(&mut file, "time").unwrap();
        for event in self.events.iter() {
            match event {
                SearchEvents::RankingRuleStartIteration { ranking_rule_idx, time, .. } => {
                    let _elapsed = time.duration_since(prev_time);
                    prev_time = *time;
                    let parent_activated_id = activated_id(&timestamp);
                    timestamp.push(0);
                    let self_activated_id = activated_id(&timestamp);
                    // writeln!(&mut file, "time.{self_activated_id}: {:.2}", elapsed.as_micros() as f64 / 1000.0).unwrap();
                    if *ranking_rule_idx != 0 {
                        let parent_ranking_rule_idx = ranking_rule_idx - 1;
                        writeln!(
                            &mut file,
                            "{parent_ranking_rule_idx}.{parent_activated_id} -> {ranking_rule_idx}.{self_activated_id} : start iteration",
                        )
                        .unwrap();
                    }
                    writeln!(
                        &mut file,
                        "{ranking_rule_idx}.{self_activated_id} {{
    style {{
        fill: \"#D8A7B1\"
    }}
}}"
                    )
                    .unwrap();
                }
                SearchEvents::RankingRuleNextBucket {
                    ranking_rule_idx,
                    time,
                    universe,
                    candidates,
                } => {
                    let _elapsed = time.duration_since(prev_time);
                    prev_time = *time;
                    let old_activated_id = activated_id(&timestamp);
                    // writeln!(&mut file, "time.{old_activated_id}: {:.2}", elapsed.as_micros() as f64 / 1000.0).unwrap();
                    *timestamp.last_mut().unwrap() += 1;
                    let next_activated_id = activated_id(&timestamp);
                    writeln!(&mut file,
                        "{ranking_rule_idx}.{old_activated_id} -> {ranking_rule_idx}.{next_activated_id} : next bucket {}/{}", candidates.len(), universe.len())
                        .unwrap();
                }
                SearchEvents::RankingRuleSkipBucket { ranking_rule_idx, candidates, time } => {
                    let _elapsed = time.duration_since(prev_time);
                    prev_time = *time;
                    let old_activated_id = activated_id(&timestamp);
                    // writeln!(&mut file, "time.{old_activated_id}: {:.2}", elapsed.as_micros() as f64 / 1000.0).unwrap();
                    *timestamp.last_mut().unwrap() += 1;
                    let next_activated_id = activated_id(&timestamp);
                    let len = candidates.len();
                    writeln!(&mut file,
                        "{ranking_rule_idx}.{old_activated_id} -> {ranking_rule_idx}.{next_activated_id} : skip bucket ({len})",)
                        .unwrap();
                }
                SearchEvents::RankingRuleEndIteration { ranking_rule_idx, time, .. } => {
                    let _elapsed = time.duration_since(prev_time);
                    prev_time = *time;
                    let cur_activated_id = activated_id(&timestamp);
                    // writeln!(&mut file, "time.{cur_activated_id}: {:.2}", elapsed.as_micros() as f64 / 1000.0).unwrap();

                    timestamp.pop();
                    let parent_activated_id = activated_id(&timestamp);
                    let parent_ranking_rule = if *ranking_rule_idx == 0 {
                        "start".to_owned()
                    } else {
                        format!("{}.{parent_activated_id}", ranking_rule_idx - 1)
                    };
                    writeln!(
                        &mut file,
                        "{ranking_rule_idx}.{cur_activated_id} -> {parent_ranking_rule} : end iteration",
                    )
                    .unwrap();
                }
                SearchEvents::ExtendResults { new } => {
                    if new.is_empty() {
                        continue;
                    }
                    let cur_ranking_rule = timestamp.len() - 1;
                    let cur_activated_id = activated_id(&timestamp);
                    let docids = new.iter().collect::<Vec<_>>();
                    let len = new.len();

                    writeln!(
                        &mut file,
                        "{cur_ranking_rule}.{cur_activated_id} -> results.{cur_ranking_rule}{cur_activated_id} : \"add {len}\"
results.{cur_ranking_rule}{cur_activated_id} {{
    tooltip: \"{docids:?}\"
    style {{
        fill: \"#B6E2D3\"
    }}
}}
"
                    )
                    .unwrap();
                }
                SearchEvents::WordsState { query_graph } => {
                    let cur_ranking_rule = timestamp.len() - 1;
                    *timestamp.last_mut().unwrap() += 1;
                    let cur_activated_id = activated_id(&timestamp);
                    *timestamp.last_mut().unwrap() -= 1;
                    let id = format!("{cur_ranking_rule}.{cur_activated_id}");
                    let new_file_path = self.folder_path.join(format!("{id}.d2"));
                    let mut new_file = std::fs::File::create(new_file_path).unwrap();
                    Self::query_graph_d2_description(ctx, query_graph, &mut new_file);
                    writeln!(
                        &mut file,
                        "{id} {{
    link: \"{id}.d2.svg\"
}}"
                    )
                    .unwrap();
                }
                SearchEvents::ProximityState {
                    graph,
                    paths,
                    dead_ends_cache,
                    universe,
                    costs,
                    cost,
                } => {
                    let cur_ranking_rule = timestamp.len() - 1;
                    *timestamp.last_mut().unwrap() += 1;
                    let cur_activated_id = activated_id(&timestamp);
                    *timestamp.last_mut().unwrap() -= 1;
                    let id = format!("{cur_ranking_rule}.{cur_activated_id}");
                    let new_file_path = self.folder_path.join(format!("{id}.d2"));
                    let mut new_file = std::fs::File::create(new_file_path).unwrap();
                    Self::ranking_rule_graph_d2_description(
                        ctx,
                        graph,
                        paths,
                        dead_ends_cache,
                        costs.clone(),
                        &mut new_file,
                    );
                    writeln!(
                        &mut file,
                        "{id} {{
                    link: \"{id}.d2.svg\"
                    tooltip: \"cost {cost}, universe len: {}\"
                }}",
                        universe.len()
                    )
                    .unwrap();
                }
                SearchEvents::TypoState {
                    graph,
                    paths,
                    dead_ends_cache,
                    universe,
                    costs,
                    cost,
                } => {
                    let cur_ranking_rule = timestamp.len() - 1;
                    *timestamp.last_mut().unwrap() += 1;
                    let cur_activated_id = activated_id(&timestamp);
                    *timestamp.last_mut().unwrap() -= 1;
                    let id = format!("{cur_ranking_rule}.{cur_activated_id}");
                    let new_file_path = self.folder_path.join(format!("{id}.d2"));
                    let mut new_file = std::fs::File::create(new_file_path).unwrap();
                    Self::ranking_rule_graph_d2_description(
                        ctx,
                        graph,
                        paths,
                        dead_ends_cache,
                        costs.clone(),
                        &mut new_file,
                    );
                    writeln!(
                        &mut file,
                        "{id} {{
    link: \"{id}.d2.svg\"
    tooltip: \"cost {cost}, universe len: {}\"
}}",
                        universe.len()
                    )
                    .unwrap();
                }
            }
        }
        writeln!(&mut file, "}}").unwrap();
    }

    fn query_node_d2_desc(
        ctx: &mut SearchContext,
        node_idx: Interned<QueryNode>,
        node: &QueryNode,
        _costs: &[u64],
        file: &mut File,
    ) {
        match &node.data {
            QueryNodeData::Term(LocatedQueryTermSubset {
                term_subset,
                positions: _,
                term_ids: _,
            }) => {
<<<<<<< HEAD
                let QueryTerm {
                    original,
                    is_ngram: _,
                    is_prefix: _,
                    max_nbr_typos,
                    zero_typo,
                    one_typo,
                    two_typo,
                } = ctx.term_interner.get(term_subset.original);

                let original = ctx.word_interner.get(*original);
=======
>>>>>>> 7ca91ebb
                writeln!(
                    file,
                    "{node_idx} : \"{}\" {{
                shape: class
                max_nbr_typo: {}",
                    term_subset.description(ctx),
                    term_subset.max_nbr_typos(ctx)
                )
                .unwrap();

<<<<<<< HEAD
                let ZeroTypoTerm { phrase, exact: zero_typo, prefix_of, synonyms, use_prefix_db } =
                    zero_typo;

                for w in zero_typo.iter().copied() {
                    if term_subset.zero_typo_subset.contains_word(w) {
                        let w = ctx.word_interner.get(w);
                        writeln!(file, "\"{w}\" : 0").unwrap();
                    }
                }
                for w in prefix_of.iter().copied() {
                    if term_subset.zero_typo_subset.contains_word(w) {
                        let w = ctx.word_interner.get(w);
                        writeln!(file, "\"{w}\" : 0P").unwrap();
                    }
                }

                if let Some(phrase) = phrase {
                    if term_subset.zero_typo_subset.contains_phrase(*phrase) {
                        let phrase = ctx.phrase_interner.get(*phrase);
                        let phrase_str = phrase.description(&ctx.word_interner);
                        writeln!(file, "\"{phrase_str}\" : phrase").unwrap();
                    }
                }

                for synonym in synonyms.iter().copied() {
                    if term_subset.zero_typo_subset.contains_phrase(synonym) {
                        let phrase = ctx.phrase_interner.get(synonym);
                        let phrase_str = phrase.description(&ctx.word_interner);
                        writeln!(file, "\"{phrase_str}\" : synonym").unwrap();
                    }
=======
                for w in term_subset.all_single_words_except_prefix_db(ctx).unwrap() {
                    let w = ctx.word_interner.get(w);
                    writeln!(file, "{w}: word").unwrap();
>>>>>>> 7ca91ebb
                }
                for p in term_subset.all_phrases(ctx).unwrap() {
                    writeln!(file, "{}: phrase", p.description(ctx)).unwrap();
                }
                if let Some(w) = term_subset.use_prefix_db(ctx) {
                    let w = ctx.word_interner.get(w);
                    writeln!(file, "{w}: prefix db").unwrap();
                }

                writeln!(file, "}}").unwrap();
            }
            QueryNodeData::Deleted => panic!(),
            QueryNodeData::Start => {
                writeln!(file, "{node_idx} : START").unwrap();
            }
            QueryNodeData::End => {
                writeln!(file, "{node_idx} : END").unwrap();
            }
        }
    }
    fn query_graph_d2_description(
        ctx: &mut SearchContext,
        query_graph: &QueryGraph,
        file: &mut File,
    ) {
        writeln!(file, "direction: right").unwrap();
        for (node_id, node) in query_graph.nodes.iter() {
            if matches!(node.data, QueryNodeData::Deleted) {
                continue;
            }
            Self::query_node_d2_desc(ctx, node_id, node, &[], file);

            for edge in node.successors.iter() {
                writeln!(file, "{node_id} -> {edge};\n").unwrap();
            }
        }
    }
    fn ranking_rule_graph_d2_description<R: RankingRuleGraphTrait>(
        ctx: &mut SearchContext,
        graph: &RankingRuleGraph<R>,
        paths: &[Vec<Interned<R::Condition>>],
        _dead_ends_cache: &DeadEndsCache<R::Condition>,
        costs: MappedInterner<QueryNode, Vec<u64>>,
        file: &mut File,
    ) {
        writeln!(file, "direction: right").unwrap();

        writeln!(file, "Proximity Graph {{").unwrap();
        for (node_idx, node) in graph.query_graph.nodes.iter() {
            if matches!(&node.data, QueryNodeData::Deleted) {
                continue;
            }
            let costs = &costs.get(node_idx);
            Self::query_node_d2_desc(ctx, node_idx, node, costs, file);
        }
        for (_edge_id, edge) in graph.edges_store.iter() {
            let Some(edge) = edge else { continue };
            let Edge { source_node, dest_node, condition: details, cost, nodes_to_skip: _ } = edge;

            match &details {
                None => {
                    writeln!(file, "{source_node} -> {dest_node} : \"always cost {cost}\"",)
                        .unwrap();
                }
                Some(condition) => {
                    // let condition = graph.conditions_interner.get(*condition);
                    writeln!(
                        file,
                        "{source_node} -> {dest_node} : \"{condition} cost {cost}\"",
                        cost = edge.cost,
                    )
                    .unwrap();
                }
            }
        }
        writeln!(file, "}}").unwrap();

        // writeln!(file, "costs {{").unwrap();
        // Self::paths_d2_description(graph, paths, file);
        // writeln!(file, "}}").unwrap();

        writeln!(file, "Paths {{").unwrap();
        Self::paths_d2_description(ctx, graph, paths, file);
        writeln!(file, "}}").unwrap();

        // writeln!(file, "Dead-end couples of conditions {{").unwrap();
        // for (i, (e1, e2)) in dead_end_paths_cache.condition_couples.iter().enumerate() {
        //     writeln!(file, "{i} : \"\" {{").unwrap();
        //     Self::condition_d2_description(ctx, graph, e1, file);
        //     for e2 in e2.iter() {
        //         Self::condition_d2_description(ctx, graph, e2, file);
        //         writeln!(file, "{e1} -- {e2}").unwrap();
        //     }
        //     writeln!(file, "}}").unwrap();
        // }
        // writeln!(file, "}}").unwrap();

        // writeln!(file, "Dead-end edges {{").unwrap();
        // for condition in dead_end_paths_cache.conditions.iter() {
        //     writeln!(file, "{condition}").unwrap();
        // }
        // writeln!(file, "}}").unwrap();

        // writeln!(file, "Dead-end prefixes {{").unwrap();
        // writeln!(file, "}}").unwrap();
    }
    fn condition_d2_description<R: RankingRuleGraphTrait>(
        ctx: &mut SearchContext,
        graph: &RankingRuleGraph<R>,
        condition_id: Interned<R::Condition>,
        file: &mut File,
    ) {
        let condition = graph.conditions_interner.get(condition_id);
        writeln!(
            file,
            "{condition_id} {{
shape: class
{}
}}",
            R::label_for_condition(ctx, condition).unwrap()
        )
        .unwrap();
    }
    fn paths_d2_description<R: RankingRuleGraphTrait>(
        ctx: &mut SearchContext,
        graph: &RankingRuleGraph<R>,
        paths: &[Vec<Interned<R::Condition>>],
        file: &mut File,
    ) {
        for (path_idx, condition_indexes) in paths.iter().enumerate() {
            writeln!(file, "{path_idx} {{").unwrap();
            for condition in condition_indexes.iter() {
                Self::condition_d2_description(ctx, graph, *condition, file);
            }
            for couple_edges in condition_indexes.windows(2) {
                let [src_edge_idx, dest_edge_idx] = couple_edges else { panic!() };
                writeln!(file, "{src_edge_idx} -> {dest_edge_idx}").unwrap();
            }
            writeln!(file, "}}").unwrap();
        }
    }
}<|MERGE_RESOLUTION|>--- conflicted
+++ resolved
@@ -437,20 +437,6 @@
                 positions: _,
                 term_ids: _,
             }) => {
-<<<<<<< HEAD
-                let QueryTerm {
-                    original,
-                    is_ngram: _,
-                    is_prefix: _,
-                    max_nbr_typos,
-                    zero_typo,
-                    one_typo,
-                    two_typo,
-                } = ctx.term_interner.get(term_subset.original);
-
-                let original = ctx.word_interner.get(*original);
-=======
->>>>>>> 7ca91ebb
                 writeln!(
                     file,
                     "{node_idx} : \"{}\" {{
@@ -461,42 +447,9 @@
                 )
                 .unwrap();
 
-<<<<<<< HEAD
-                let ZeroTypoTerm { phrase, exact: zero_typo, prefix_of, synonyms, use_prefix_db } =
-                    zero_typo;
-
-                for w in zero_typo.iter().copied() {
-                    if term_subset.zero_typo_subset.contains_word(w) {
-                        let w = ctx.word_interner.get(w);
-                        writeln!(file, "\"{w}\" : 0").unwrap();
-                    }
-                }
-                for w in prefix_of.iter().copied() {
-                    if term_subset.zero_typo_subset.contains_word(w) {
-                        let w = ctx.word_interner.get(w);
-                        writeln!(file, "\"{w}\" : 0P").unwrap();
-                    }
-                }
-
-                if let Some(phrase) = phrase {
-                    if term_subset.zero_typo_subset.contains_phrase(*phrase) {
-                        let phrase = ctx.phrase_interner.get(*phrase);
-                        let phrase_str = phrase.description(&ctx.word_interner);
-                        writeln!(file, "\"{phrase_str}\" : phrase").unwrap();
-                    }
-                }
-
-                for synonym in synonyms.iter().copied() {
-                    if term_subset.zero_typo_subset.contains_phrase(synonym) {
-                        let phrase = ctx.phrase_interner.get(synonym);
-                        let phrase_str = phrase.description(&ctx.word_interner);
-                        writeln!(file, "\"{phrase_str}\" : synonym").unwrap();
-                    }
-=======
                 for w in term_subset.all_single_words_except_prefix_db(ctx).unwrap() {
                     let w = ctx.word_interner.get(w);
                     writeln!(file, "{w}: word").unwrap();
->>>>>>> 7ca91ebb
                 }
                 for p in term_subset.all_phrases(ctx).unwrap() {
                     writeln!(file, "{}: phrase", p.description(ctx)).unwrap();
